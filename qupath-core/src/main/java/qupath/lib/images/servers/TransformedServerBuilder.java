/*-
 * #%L
 * This file is part of QuPath.
 * %%
 * Copyright (C) 2018 - 2020 QuPath developers, The University of Edinburgh
 * %%
 * QuPath is free software: you can redistribute it and/or modify
 * it under the terms of the GNU General Public License as
 * published by the Free Software Foundation, either version 3 of the
 * License, or (at your option) any later version.
 * 
 * QuPath is distributed in the hope that it will be useful,
 * but WITHOUT ANY WARRANTY; without even the implied warranty of
 * MERCHANTABILITY or FITNESS FOR A PARTICULAR PURPOSE.  See the
 * GNU General Public License for more details.
 * 
 * You should have received a copy of the GNU General Public License 
 * along with QuPath.  If not, see <https://www.gnu.org/licenses/>.
 * #L%
 */

package qupath.lib.images.servers;

import java.awt.geom.AffineTransform;
import java.awt.geom.NoninvertibleTransformException;
import java.awt.image.BufferedImage;
import java.util.ArrayList;
import java.util.Arrays;
import java.util.Collection;
import java.util.List;

import qupath.lib.color.ColorDeconvolutionStains;
import qupath.lib.images.servers.ColorTransforms.ColorTransform;
import qupath.lib.images.servers.RotatedImageServer.Rotation;
import qupath.lib.images.servers.transforms.BufferedImageNormalizer;
import qupath.lib.images.servers.transforms.ColorDeconvolutionNormalizer;
import qupath.lib.images.servers.transforms.SubtractOffsetAndScaleNormalizer;
import qupath.lib.regions.ImageRegion;

/**
 * Helper class for creating an {@link ImageServer} that applies one or more transforms to another (wrapped) {@link ImageServer}.
 * <p>
 * Note: This is an early-stage experimental class, which may well change!
 * 
 * @author Pete Bankhead
 */
public class TransformedServerBuilder {
	
	private ImageServer<BufferedImage> server;
	
	/**
	 * Create a transformed {@link ImageServer}.
	 * @param baseServer the initial server that will be transformed.
	 */
	public TransformedServerBuilder(ImageServer<BufferedImage> baseServer) {
		this.server = baseServer;
	}
	
	/**
	 * Crop a specified region based on a bounding box.
	 *
	 * @param region the region to crop
	 * @return this builder
	 */
	public TransformedServerBuilder crop(ImageRegion region) {
		server = new CroppedImageServer(server, region);
		return this;
	}

	/**
	 * Slice a specific region along the z or the t axis.
	 *
	 * @param zStart the inclusive 0-based index of the first slice to consider
	 * @param zEnd the exclusive 0-based index of the last slide to consider
	 * @param tStart the inclusive 0-based index of the first timepoint to consider
	 * @param tEnd the exclusive 0-based index of the last timepoint to consider
	 * @return this builder
	 * @throws IllegalArgumentException when a start index is greater than its corresponding end index
	 */
	public TransformedServerBuilder slice(int zStart, int zEnd, int tStart, int tEnd) {
		return slice(zStart, zEnd, 1, tStart, tEnd, 1);
	}

	/**
	 * Slice a specific region along the z or the t axis with a step.
	 *
	 * @param zStart the inclusive 0-based index of the first slice to consider
	 * @param zEnd the exclusive 0-based index of the last slide to consider
	 * @param zStep a step to indicate which slides to consider
	 * @param tStart the inclusive 0-based index of the first timepoint to consider
	 * @param tEnd the exclusive 0-based index of the last timepoint to consider
	 * @param tStep a step to indicate which timepoints to consider
	 * @return this builder
	 * @throws IllegalArgumentException when a start index is greater than its corresponding end index,
	 * or when a step is less than or equal to 0
	 */
	public TransformedServerBuilder slice(int zStart, int zEnd, int zStep, int tStart, int tEnd, int tStep) {
		server = new SlicedImageServer(server, zStart, zEnd, zStep, tStart, tEnd, tStep);
		return this;
	}

	/**
	 * Apply a mean Z-projection to the image.
	 * The projection will be calculated from all z-slices, and the resulting image will have a single z-slice.
	 *
	 * @return this builder
	 */
	public TransformedServerBuilder zProjectMean() {
		return zProject(ZProjectedImageServer.Projection.MEAN);
	}

	/**
	 * Apply a minimum Z-projection to the image.
	 * The projection will be calculated from all z-slices, and the resulting image will have a single z-slice.
	 *
	 * @return this builder
	 */
	public TransformedServerBuilder zProjectMin() {
		return zProject(ZProjectedImageServer.Projection.MIN);
	}

	/**
	 * Apply a maximum Z-projection to the image.
	 * The projection will be calculated from all z-slices, and the resulting image will have a single z-slice.
	 *
	 * @return this builder
	 */
	public TransformedServerBuilder zProjectMax() {
		return zProject(ZProjectedImageServer.Projection.MAX);
	}

	/**
	 * Apply a sum Z-projection to the image.
	 * The projection will be calculated from all z-slices, and the resulting image will have a single z-slice.
	 *
	 * @return this builder
	 */
	public TransformedServerBuilder zProjectSum() {
		return zProject(ZProjectedImageServer.Projection.SUM);
	}

	/**
	 * Apply a standard deviation Z-projection to the image.
	 * The projection will be calculated from all z-slices, and the resulting image will have a single z-slice.
	 *
	 * @return this builder
	 */
	public TransformedServerBuilder zProjectStandardDeviation() {
		return zProject(ZProjectedImageServer.Projection.STANDARD_DEVIATION);
	}

	/**
	 * Apply a median Z-projection to the image.
	 * The projection will be calculated from all z-slices, and the resulting image will have a single z-slice.
	 *
	 * @return this builder
	 */
	public TransformedServerBuilder zProjectMedian() {
		return zProject(ZProjectedImageServer.Projection.MEDIAN);
	}

	/**
	 * Apply a Z-projection.
	 * The projection will be calculated from all z-slices, and the resulting image will have a single z-slice.
	 *
	 * @param projection a type of projection to convert the multiple z-stacks into one
	 * @return this builder
	 */
	public TransformedServerBuilder zProject(ZProjectedImageServer.Projection projection) {
		server = new ZProjectedImageServer(server, projection, -1);
		return this;
	}

	/**
<<<<<<< HEAD
	 * Concatenate a list of additional servers along the 'z' dimension (iteration order is used).
	 *
	 * @param servers the servers to concatenate
	 * @return this builder
	 * @throws IllegalArgumentException if the provided images are not similar (see
	 * {@link ZConcatenatedImageServer#ZConcatenatedImageServer(List, Number)}), or if one of them have more than one z-stack
	 */
	public TransformedServerBuilder concatToZStack(List<ImageServer<BufferedImage>> servers) {
		return concatToZStack(servers, null);
	}

	/**
	 * Concatenate a list of additional servers along the 'z' dimension (iteration order is used).
	 *
	 * @param servers the servers to concatenate
	 * @param zSpacingMicrons the spacing in microns there should be between the combined images. Can be null to use the default value
	 * @return this builder
	 * @throws IllegalArgumentException if the provided images are not similar (see
	 * {@link ZConcatenatedImageServer#ZConcatenatedImageServer(List, Number)}), or if one of them have more than one z-stack
	 */
	public TransformedServerBuilder concatToZStack(List<ImageServer<BufferedImage>> servers, Number zSpacingMicrons) {
		List<ImageServer<BufferedImage>> allServers = new ArrayList<>(servers);
		if (!allServers.contains(server)) {
			allServers.addFirst(server);
		}

		server = new ZConcatenatedImageServer(allServers, zSpacingMicrons);
		return this;
=======
	 * Apply a Z-projection, either from all slices or using a running projection from adjacent slices.
	 * <p>
	 * If {@code offset} is {@link ZProjectedImageServer#NO_RUNNING_OFFSET}, this is equivalent to
	 * {@link #zProject(ZProjectedImageServer.Projection)} and the resulting image will have a single z-slice.
	 * <p>
	 * Otherwise, if {@code offset} is greater than 0, the resulting image will have the same number of z-slices
	 * as the input, where each slice is a projection using up to {@code offset} slices both above and below
	 * the current slice.
	 * This means that offset x 2 + 1 slices will be used for each projection, except at the edges where fewer slices
	 * will be used.
	 *
	 * @param projection a type of projection to convert the multiple z-stacks into one
	 * @param offset the number of slices to use for the running projection (ignored for non-running projections).
	 * @return this builder
	 */
	public TransformedServerBuilder zProject(ZProjectedImageServer.Projection projection, int offset) {
		server = new ZProjectedImageServer(server, projection, offset);
		return this;
	}

	/**
	 * Apply a running maximum Z-projection to the image.
	 *
	 * @param offset the number of slices to use for the running projection, or
	 *               {@link ZProjectedImageServer#NO_RUNNING_OFFSET} to create a single projection from all slices.
	 * @return this builder
	 * @see #zProject(ZProjectedImageServer.Projection, int)
	 */
	public TransformedServerBuilder zProjectMax(int offset) {
		return zProject(ZProjectedImageServer.Projection.MAX, offset);
	}

	/**
	 * Apply a running minimum Z-projection to the image.
	 *
	 * @param offset the number of slices to use for the running projection, or
	 *               {@link ZProjectedImageServer#NO_RUNNING_OFFSET} to create a single projection from all slices.
	 * @return this builder
	 * @see #zProject(ZProjectedImageServer.Projection, int)
	 */
	public TransformedServerBuilder zProjectMin(int offset) {
		return zProject(ZProjectedImageServer.Projection.MIN, offset);
	}

	/**
	 * Apply a running mean Z-projection to the image.
	 *
	 * @param offset the number of slices to use for the running projection, or
	 *               {@link ZProjectedImageServer#NO_RUNNING_OFFSET} to create a single projection from all slices.
	 * @return this builder
	 * @see #zProject(ZProjectedImageServer.Projection, int)
	 */
	public TransformedServerBuilder zProjectMean(int offset) {
		return zProject(ZProjectedImageServer.Projection.MEAN, offset);
	}

	/**
	 * Apply a running median Z-projection to the image.
	 *
	 * @param offset the number of slices to use for the running projection, or
	 *               {@link ZProjectedImageServer#NO_RUNNING_OFFSET} to create a single projection from all slices.
	 * @return this builder
	 * @see #zProject(ZProjectedImageServer.Projection, int)
	 */
	public TransformedServerBuilder zProjectMedian(int offset) {
		return zProject(ZProjectedImageServer.Projection.MEDIAN, offset);
	}

	/**
	 * Apply a running standard deviation Z-projection to the image.
	 *
	 * @param offset the number of slices to use for the running projection, or
	 *               {@link ZProjectedImageServer#NO_RUNNING_OFFSET} to create a single projection from all slices.
	 * @return this builder
	 * @see #zProject(ZProjectedImageServer.Projection, int)
	 */
	public TransformedServerBuilder zProjectStandardDeviation(int offset) {
		return zProject(ZProjectedImageServer.Projection.STANDARD_DEVIATION, offset);
>>>>>>> 3c790158
	}
	
	/**
	 * Apply an {@link AffineTransform} to the server. 
	 * Note that the transform must be invertible, otherwise and {@link IllegalArgumentException} will be thrown.
	 *
	 * @param transform the transform to apply to the image
	 * @return this builder
	 */
	public TransformedServerBuilder transform(AffineTransform transform) {
		try {
			server = new AffineTransformImageServer(server, transform);
		} catch (NoninvertibleTransformException e) {
			throw new IllegalArgumentException(e);
		}
		return this;
	}
	
	/**
	 * Apply color deconvolution to the brightfield image, so that deconvolved stains behave as separate channels.
	 *
	 * @param stains the stains to apply for color deconvolution
	 * @param stainNumbers the indices of the stains that should be use (an array compressing values that are 1, 2 or 3); if not specified, all 3 stains will be used.
	 * @return this builder
	 */
	public TransformedServerBuilder deconvolveStains(ColorDeconvolutionStains stains, int...stainNumbers) {
		server = new ColorDeconvolutionImageServer(server, stains, stainNumbers);
		return this;
	}
	
	/**
	 * Rearrange the channel order of an RGB image.
	 * This is intended for cases where an image has wrongly been interpreted as RGB or BGR.
	 *
	 * @param order a text containing the letters R, G, and B in any order
	 * @return this builder
	 */
	public TransformedServerBuilder reorderRGB(String order) {
		server = new RearrangeRGBImageServer(server, order);
		return this;
	}
	
	/**
	 * Rotate the image, using an increment of 90 degrees.
	 *
	 * @param rotation the rotation to apply
	 * @return this image
	 */
	public TransformedServerBuilder rotate(Rotation rotation) {
		server = new RotatedImageServer(server, rotation);
		return this;
	}
	
	/**
	 * Extract specified channels for an image.
	 *
	 * @param channels indices (0-based) of channels to extract.
	 * @return this builder
	 */
	public TransformedServerBuilder extractChannels(int... channels) {
		var transforms = new ArrayList<ColorTransform>();
		for (int c : channels) {
			transforms.add(ColorTransforms.createChannelExtractor(c));
		}
		server = new ChannelTransformFeatureServer(server, transforms);
		return this;
	}
	
	/**
	 * Extract specified channels for an image.
	 *
	 * @param names names of channels to extract.
	 * @return this builder
	 */
	public TransformedServerBuilder extractChannels(String... names) {
		var transforms = new ArrayList<ColorTransform>();
		for (String n : names) {
			transforms.add(ColorTransforms.createChannelExtractor(n));
		}
		server = new ChannelTransformFeatureServer(server, transforms);
		return this;
	}
	
	/**
	 * Perform a maximum projection of the channels.
	 *
	 * @return this builder
	 */
	public TransformedServerBuilder maxChannelProject() {
		server = new ChannelTransformFeatureServer(server, List.of(ColorTransforms.createMaximumChannelTransform()));
		return this;
	}
	
	/**
	 * Perform an average (mean) projection of the channels.
	 *
	 * @return this builder
	 */
	public TransformedServerBuilder averageChannelProject() {
		server = new ChannelTransformFeatureServer(server, List.of(ColorTransforms.createMeanChannelTransform()));
		return this;
	}
	
	/**
	 * Perform a minimum projection of the channels.
	 *
	 * @return this builder
	 */
	public TransformedServerBuilder minChannelProject() {
		server = new ChannelTransformFeatureServer(server, List.of(ColorTransforms.createMinimumChannelTransform()));
		return this;
	}
	
	/**
	 * Concatenate a collection of additional servers along the 'channels' dimension (iteration order is used).
	 *
	 * @param additionalChannels additional servers that will be applied as channels; note that these should be
	 *                           of an appropriate type and dimension for concatenation.
	 * @return this builder
	 */
	public TransformedServerBuilder concatChannels(Collection<ImageServer<BufferedImage>> additionalChannels) {
		List<ImageServer<BufferedImage>> allChannels = new ArrayList<>(additionalChannels);
		// Make sure that the current server is included
		if (!allChannels.contains(server))
			allChannels.add(0, server);
		server = new ConcatChannelsImageServer(server, allChannels);
		return this;
	}
	
	/**
	 * Concatenate additional servers along the 'channels' dimension.
	 *
	 * @param additionalChannels additional servers from which channels will be added; note that the servers should be
	 *                           of an appropriate type and dimension for concatenation.
	 * @return this builder
	 */
	public TransformedServerBuilder concatChannels(ImageServer<BufferedImage>... additionalChannels) {
		for (var temp : additionalChannels) {
			if (!BufferedImage.class.isAssignableFrom(temp.getImageClass()))
				throw new IllegalArgumentException("Unsupported ImageServer type, required BufferedImage.class but server supports " + temp.getImageClass());
		}
		return concatChannels(Arrays.asList(additionalChannels));
	}

	/**
	 * Subtract a constant offset from all channels, without clipping.
	 * @param offsets a single offset to subtract from all channels, or an array of offsets to subtract from each channel.
	 * @return
	 * @since v0.6.0
	 */
	public TransformedServerBuilder subtractOffset(double... offsets) {
		return normalize(SubtractOffsetAndScaleNormalizer.createSubtractOffset(offsets));
	}

	/**
	 * Subtract a constant offset from all channels, clipping the result to be &geq; 0.
	 * @param offsets a single offset to subtract from all channels, or an array of offsets to subtract from each channel.
	 * @return
	 * @since v0.6.0
	 */
	public TransformedServerBuilder subtractOffsetAndClipZero(double... offsets) {
		return normalize(SubtractOffsetAndScaleNormalizer.createSubtractOffsetAndClipZero(offsets));
	}

	/**
	 * Subtract a constant offset from all channels, then multiply the result by a scale factor.
	 * @param offsets a single offset to subtract from all channels, or an array of offsets to subtract from each channel.
	 * @param scales a single scale factor to apply to all channels, or an array of scale factors to apply to each channel.
	 * @return
	 * @since v0.6.0
	 */
	public TransformedServerBuilder subtractOffsetAndScale(double[] offsets, double[] scales) {
		return normalize(SubtractOffsetAndScaleNormalizer.create(offsets, scales));
	}

	/**
	 * Scale all channels by a constant factor.
	 * @param scales a single scale factor to apply to all channels, or an array of scale factors to apply to each channel.
	 * @return
	 * @since v0.6.0
	 */
	public TransformedServerBuilder scaleChannels(double... scales) {
		return normalize(SubtractOffsetAndScaleNormalizer.create(null, scales));
	}

	/**
	 * Normalize stains using color deconvolution and reconvolution.
	 * @param stainsInput stain vectors to apply to deconvolve the input image, which should relate to the original colors
	 * @param stainsOutput stain vectors to apply for reconvolution, determining the output colors
	 * @param scales optional array of scale factors to apply to each deconvolved channel.
	 *               A scale factor of 1.0 will leave the channel unchanged, while a scale of 0.0 will suppress the channel.
	 * @return
	 * @since v0.6.0
	 */
	public TransformedServerBuilder stainNormalize(ColorDeconvolutionStains stainsInput, ColorDeconvolutionStains stainsOutput, double... scales) {
		return normalize(ColorDeconvolutionNormalizer.create(stainsInput, stainsOutput, scales));
	}

	/**
	 * Normalize the image using the provided normalizer.
	 * @param normalizer
	 * @return
	 * @implNote To use this method to create an image that can be added to a project, the normalizers must be JSON-serializable
	 *           and registered under {@link ImageServers#getNormalizerFactory()}.
	 * @since v0.6.0
	 */
	public TransformedServerBuilder normalize(BufferedImageNormalizer normalizer) {
		this.server = new NormalizedImageServer(server, normalizer);
		return this;
	}

	/**
	 * Apply color transforms to the image.
	 *
	 * @param transforms the transforms to apply
	 * @return this builder
	 * @since v0.6.0
	 */
	public TransformedServerBuilder applyColorTransforms(Collection<? extends ColorTransform> transforms) {
		server = new ChannelTransformFeatureServer(server, new ArrayList<>(transforms));
		return this;
	}

	/**
	 * Apply color transforms to the image.
	 *
	 * @param transforms the transforms to apply
	 * @return this builder
	 * @since v0.6.0
	 */
	public TransformedServerBuilder applyColorTransforms(ColorTransform... transforms) {
		return applyColorTransforms(Arrays.asList(transforms));
	}

	/**
	 * Convert to the specified pixel type.
	 *
	 * @param pixelType the target pixel type
	 * @return this builder
	 * @since v0.6.0
	 */
	public TransformedServerBuilder convertType(PixelType pixelType) {
		server = new TypeConvertImageServer(server, pixelType);
		return this;
	}

	
	/**
	 * Get the {@link ImageServer} that applies the requested transforms sequentially.
	 */
	public ImageServer<BufferedImage> build() {
		return server;
	}

}<|MERGE_RESOLUTION|>--- conflicted
+++ resolved
@@ -172,36 +172,6 @@
 	}
 
 	/**
-<<<<<<< HEAD
-	 * Concatenate a list of additional servers along the 'z' dimension (iteration order is used).
-	 *
-	 * @param servers the servers to concatenate
-	 * @return this builder
-	 * @throws IllegalArgumentException if the provided images are not similar (see
-	 * {@link ZConcatenatedImageServer#ZConcatenatedImageServer(List, Number)}), or if one of them have more than one z-stack
-	 */
-	public TransformedServerBuilder concatToZStack(List<ImageServer<BufferedImage>> servers) {
-		return concatToZStack(servers, null);
-	}
-
-	/**
-	 * Concatenate a list of additional servers along the 'z' dimension (iteration order is used).
-	 *
-	 * @param servers the servers to concatenate
-	 * @param zSpacingMicrons the spacing in microns there should be between the combined images. Can be null to use the default value
-	 * @return this builder
-	 * @throws IllegalArgumentException if the provided images are not similar (see
-	 * {@link ZConcatenatedImageServer#ZConcatenatedImageServer(List, Number)}), or if one of them have more than one z-stack
-	 */
-	public TransformedServerBuilder concatToZStack(List<ImageServer<BufferedImage>> servers, Number zSpacingMicrons) {
-		List<ImageServer<BufferedImage>> allServers = new ArrayList<>(servers);
-		if (!allServers.contains(server)) {
-			allServers.addFirst(server);
-		}
-
-		server = new ZConcatenatedImageServer(allServers, zSpacingMicrons);
-		return this;
-=======
 	 * Apply a Z-projection, either from all slices or using a running projection from adjacent slices.
 	 * <p>
 	 * If {@code offset} is {@link ZProjectedImageServer#NO_RUNNING_OFFSET}, this is equivalent to
@@ -280,8 +250,38 @@
 	 */
 	public TransformedServerBuilder zProjectStandardDeviation(int offset) {
 		return zProject(ZProjectedImageServer.Projection.STANDARD_DEVIATION, offset);
->>>>>>> 3c790158
-	}
+	}
+  
+  /**
+	 * Concatenate a list of additional servers along the 'z' dimension (iteration order is used).
+	 *
+	 * @param servers the servers to concatenate
+	 * @return this builder
+	 * @throws IllegalArgumentException if the provided images are not similar (see
+	 * {@link ZConcatenatedImageServer#ZConcatenatedImageServer(List, Number)}), or if one of them have more than one z-stack
+	 */
+	public TransformedServerBuilder concatToZStack(List<ImageServer<BufferedImage>> servers) {
+		return concatToZStack(servers, null);
+	}
+
+	/**
+	 * Concatenate a list of additional servers along the 'z' dimension (iteration order is used).
+	 *
+	 * @param servers the servers to concatenate
+	 * @param zSpacingMicrons the spacing in microns there should be between the combined images. Can be null to use the default value
+	 * @return this builder
+	 * @throws IllegalArgumentException if the provided images are not similar (see
+	 * {@link ZConcatenatedImageServer#ZConcatenatedImageServer(List, Number)}), or if one of them have more than one z-stack
+	 */
+	public TransformedServerBuilder concatToZStack(List<ImageServer<BufferedImage>> servers, Number zSpacingMicrons) {
+		List<ImageServer<BufferedImage>> allServers = new ArrayList<>(servers);
+		if (!allServers.contains(server)) {
+			allServers.addFirst(server);
+		}
+
+		server = new ZConcatenatedImageServer(allServers, zSpacingMicrons);
+		return this;
+  }
 	
 	/**
 	 * Apply an {@link AffineTransform} to the server. 
