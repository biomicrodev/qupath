/*-
 * #%L
 * This file is part of QuPath.
 * %%
 * Copyright (C) 2018 - 2020 QuPath developers, The University of Edinburgh
 * %%
 * QuPath is free software: you can redistribute it and/or modify
 * it under the terms of the GNU General Public License as
 * published by the Free Software Foundation, either version 3 of the
 * License, or (at your option) any later version.
 * 
 * QuPath is distributed in the hope that it will be useful,
 * but WITHOUT ANY WARRANTY; without even the implied warranty of
 * MERCHANTABILITY or FITNESS FOR A PARTICULAR PURPOSE.  See the
 * GNU General Public License for more details.
 * 
 * You should have received a copy of the GNU General Public License 
 * along with QuPath.  If not, see <https://www.gnu.org/licenses/>.
 * #L%
 */

package qupath.lib.gui.commands;

import java.awt.Window;
import java.awt.image.BufferedImage;
import java.io.File;
import java.io.IOException;
import java.nio.file.Files;
import java.util.ArrayList;
import java.util.Arrays;
import java.util.Collection;
import java.util.Collections;
import java.util.HashMap;
import java.util.Iterator;
import java.util.List;
import java.util.Map;
import java.util.WeakHashMap;
import java.util.function.Function;
import java.util.function.Supplier;
import java.util.stream.Collectors;

import org.controlsfx.control.CheckListView;
import org.controlsfx.control.action.Action;
import org.slf4j.Logger;
import org.slf4j.LoggerFactory;

import javafx.beans.binding.Bindings;
import javafx.beans.property.DoubleProperty;
import javafx.beans.property.StringProperty;
import javafx.beans.value.ObservableDoubleValue;
import javafx.geometry.Insets;
import javafx.geometry.Pos;
import javafx.scene.Scene;
import javafx.scene.control.Button;
import javafx.scene.control.ButtonType;
import javafx.scene.control.ComboBox;
import javafx.scene.control.ContentDisplay;
import javafx.scene.control.Label;
import javafx.scene.control.TextArea;
import javafx.scene.control.TextField;
import javafx.scene.control.Tooltip;
import javafx.scene.control.cell.CheckBoxListCell;
import javafx.scene.layout.BorderPane;
import javafx.scene.layout.GridPane;
import javafx.scene.layout.Pane;
import javafx.scene.layout.Priority;
import javafx.scene.layout.StackPane;
import javafx.scene.text.TextAlignment;
import javafx.stage.Modality;
import javafx.stage.Screen;
import javafx.stage.Stage;
import qupath.lib.analysis.DistanceTools;
import qupath.lib.analysis.features.ObjectMeasurements.ShapeFeatures;
import qupath.lib.common.GeneralTools;
import qupath.lib.gui.ActionTools;
import qupath.lib.gui.QuPathGUI;
import qupath.lib.gui.dialogs.Dialogs;
import qupath.lib.gui.dialogs.Dialogs.DialogButton;
import qupath.lib.gui.images.servers.RenderedImageServer;
import qupath.lib.gui.panes.MeasurementMapPane;
import qupath.lib.gui.panes.PathClassPane;
import qupath.lib.gui.panes.WorkflowCommandLogView;
import qupath.lib.gui.prefs.PathPrefs;
import qupath.lib.gui.tma.TMASummaryViewer;
import qupath.lib.gui.tools.GuiTools;
import qupath.lib.gui.tools.PaneTools;
import qupath.lib.gui.viewer.GridLines;
import qupath.lib.gui.viewer.OverlayOptions;
import qupath.lib.gui.viewer.QuPathViewer;
import qupath.lib.gui.viewer.recording.ViewTrackerControlPane;
import qupath.lib.images.ImageData;
import qupath.lib.images.servers.ImageServer;
import qupath.lib.images.servers.ImageServers;
import qupath.lib.images.servers.ServerTools;
import qupath.lib.images.writers.ImageWriter;
import qupath.lib.images.writers.ImageWriterTools;
import qupath.lib.io.PathIO;
import qupath.lib.objects.PathAnnotationObject;
import qupath.lib.objects.PathCellObject;
import qupath.lib.objects.PathDetectionObject;
import qupath.lib.objects.PathObject;
import qupath.lib.objects.PathObjectTools;
import qupath.lib.objects.PathObjects;
import qupath.lib.objects.PathTileObject;
import qupath.lib.objects.TMACoreObject;
import qupath.lib.objects.hierarchy.PathObjectHierarchy;
import qupath.lib.plugins.parameters.ParameterList;
import qupath.lib.plugins.workflow.DefaultScriptableWorkflowStep;
import qupath.lib.plugins.workflow.WorkflowStep;
import qupath.lib.projects.Project;
import qupath.lib.projects.ProjectIO;
import qupath.lib.projects.Projects;
import qupath.lib.regions.ImagePlane;
import qupath.lib.regions.ImageRegion;
import qupath.lib.regions.RegionRequest;
import qupath.lib.roi.PolygonROI;
import qupath.lib.roi.ROIs;
import qupath.lib.roi.RectangleROI;
import qupath.lib.roi.RoiTools;
import qupath.lib.roi.RoiTools.CombineOp;
import qupath.lib.roi.ShapeSimplifier;
import qupath.lib.roi.interfaces.ROI;
import qupath.lib.scripting.QP;

/**
 * Helper class implementing simple 'single-method' commands for easy inclusion in the GUI.
 * 
 * @author Pete Bankhead
 *
 */
public class Commands {
	
	private static Logger logger = LoggerFactory.getLogger(Commands.class);
	
	/**
	 * Insert the selected objects in the hierarchy, resolving positions accordingly.
	 * <p>
	 * This causes smaller 'completely-contained' annotations to be positioned below larger containing annotations, 
	 * and detections to be assigned to other annotations based on centroid location.
	 * @param imageData the image data containing the hierarchy
	 */
	public static void insertSelectedObjectsInHierarchy(ImageData<?> imageData) {
		if (imageData == null)
			return;
		var hierarchy = imageData.getHierarchy();
		hierarchy.insertPathObjects(hierarchy.getSelectionModel().getSelectedObjects());
	}
	
	/**
	 * Resolve parent-child relationships within the object hierarchy.
	 * This means that objects will be arranged hierarchically, rather than as a flat list.
	 * @param imageData the image data to process
	 */
	public static void promptToResolveHierarchy(ImageData<?> imageData) {
		if (imageData == null) {
			Dialogs.showNoImageError("Resolve hierarchy");
			return;
		}
		var hierarchy = imageData == null ? null : imageData.getHierarchy();
		if (hierarchy == null)
			return;
		
		if (!Dialogs.showConfirmDialog("Resolve hierarchy",
				"Are you sure you want to resolve object relationships?\n" +
				"For large object hierarchies this can take a long time.")) {
			return;
		}
		hierarchy.resolveHierarchy();
		
		imageData.getHistoryWorkflow().addStep(new DefaultScriptableWorkflowStep(
				"Resolve hierarchy",
				"resolveHierarchy()"));
	}
	
	
	/**
	 * Create a full image annotation for the image in the specified viewer.
	 * The z and t positions of the viewer will be used.
	 * @param viewer the viewer containing the image to be processed
	 */
	public static void createFullImageAnnotation(QuPathViewer viewer) {
		if (viewer == null)
			return;
		ImageData<?> imageData = viewer.getImageData();
		if (imageData == null)
			return;
		PathObjectHierarchy hierarchy = imageData.getHierarchy();
		
		// Check if we already have a comparable annotation
		int z = viewer.getZPosition();
		int t = viewer.getTPosition();
		ImageRegion bounds = viewer.getServerBounds();
		ROI roi = ROIs.createRectangleROI(bounds.getX(), bounds.getY(), bounds.getWidth(), bounds.getHeight(), ImagePlane.getPlane(z, t));
		for (PathObject pathObject : hierarchy.getAnnotationObjects()) {
			ROI r2 = pathObject.getROI();
			if (r2 instanceof RectangleROI && 
					roi.getBoundsX() == r2.getBoundsX() && 
					roi.getBoundsY() == r2.getBoundsY() && 
					roi.getBoundsWidth() == r2.getBoundsWidth() && 
					roi.getBoundsHeight() == r2.getBoundsHeight() &&
					roi.getImagePlane().equals(r2.getImagePlane())) {
				logger.info("Full image annotation already exists! {}", pathObject);
				viewer.setSelectedObject(pathObject);
				return;
			}
		}
		
		PathObject pathObject = PathObjects.createAnnotationObject(roi);
		hierarchy.addPathObject(pathObject);
		viewer.setSelectedObject(pathObject);
		
		// Log in the history
		if (z == 0 && t == 0)
			imageData.getHistoryWorkflow().addStep(new DefaultScriptableWorkflowStep("Create full image annotation", "createSelectAllObject(true);"));
		else
			imageData.getHistoryWorkflow().addStep(new DefaultScriptableWorkflowStep("Create full image annotation", String.format("createSelectAllObject(true, %d, %d);", z, t)));
	}
	
	
	
	private static Map<QuPathGUI, RigidObjectEditorCommand> rigidObjectEditorMap = new WeakHashMap<>();
	
	/**
	 * Prompt to edit the selected annotation by translation and rotation.
	 * <p>
	 * Note that this method may change in future versions to be tied to a specified image data, 
	 * rather than a specific QuPath instance.
	 * @param qupath the QuPath instance for which the object should be edited
	 */
	public static void editSelectedAnnotation(QuPathGUI qupath) {		
		var editor = rigidObjectEditorMap.computeIfAbsent(qupath, q -> new RigidObjectEditorCommand(q));
		editor.run();
	}
	
	/**
	 * Show a measurement table for all detection objects.
	 * @param qupath the QuPath instance
	 * @param imageData the image data for which to show measurements
	 */
	public static void showDetectionMeasurementTable(QuPathGUI qupath, ImageData<BufferedImage> imageData) {
		new SummaryMeasurementTableCommand(qupath).showTable(imageData, PathDetectionObject.class);
	}
	
	/**
	 * Show a measurement table for all cell objects.
	 * @param qupath the QuPath instance
	 * @param imageData the image data for which to show measurements
	 */
	public static void showCellMeasurementTable(QuPathGUI qupath, ImageData<BufferedImage> imageData) {
		new SummaryMeasurementTableCommand(qupath).showTable(imageData, PathCellObject.class);
	}
	
	/**
	 * Show a measurement table for all annotation objects.
	 * @param qupath the QuPath instance
	 * @param imageData the image data for which to show measurements
	 */
	public static void showAnnotationMeasurementTable(QuPathGUI qupath, ImageData<BufferedImage> imageData) {
		new SummaryMeasurementTableCommand(qupath).showTable(imageData, PathAnnotationObject.class);
	}
	
	/**
	 * Show a measurement table for all TMA core objects.
	 * @param qupath the QuPath instance
	 * @param imageData the image data for which to show measurements
	 */
	public static void showTMAMeasurementTable(QuPathGUI qupath, ImageData<BufferedImage> imageData) {
		new SummaryMeasurementTableCommand(qupath).showTable(imageData, TMACoreObject.class);
	}
	
	
	/**
	 * Prompt to estimate stain vectors for the specified image, using any current region of interest.
	 * @param imageData the image data for which stain vectors should be estimated
	 */
	public static void promptToEstimateStainVectors(ImageData<BufferedImage> imageData) {
		EstimateStainVectorsCommand.promptToEstimateStainVectors(imageData);
	}
	
	
	private static DoubleProperty exportDownsample = PathPrefs.createPersistentPreference("exportRegionDownsample", 1.0);
	
	private static ImageWriter<BufferedImage> lastWriter = null;

	/**
	 * Prompt to export the current image region selected in the viewer.
	 * @param viewer the viewer containing the image to export
	 * @param renderedImage if true, export the rendered (RGB) image rather than original pixel values
	 */
	public static void promptToExportImageRegion(QuPathViewer viewer, boolean renderedImage) {
		if (viewer == null || viewer.getServer() == null) {
			Dialogs.showErrorMessage("Export image region", "No viewer & image selected!");
			return;
		}
		
		ImageServer<BufferedImage> server = viewer.getServer();
		if (renderedImage)
			server = RenderedImageServer.createRenderedServer(viewer);
		PathObject pathObject = viewer.getSelectedObject();
		ROI roi = pathObject == null ? null : pathObject.getROI();
		
		double regionWidth = roi == null ? server.getWidth() : roi.getBoundsWidth();
		double regionHeight = roi == null ? server.getHeight() : roi.getBoundsHeight();
		
		// Create a dialog
		GridPane pane = new GridPane();
		int row = 0;
		pane.add(new Label("Export format"), 0, row);
		ComboBox<ImageWriter<BufferedImage>> comboImageType = new ComboBox<>();
		
		Function<ImageWriter<BufferedImage>, String> fun = (ImageWriter<BufferedImage> writer) -> writer.getName();
		comboImageType.setCellFactory(p -> GuiTools.createCustomListCell(fun));
		comboImageType.setButtonCell(GuiTools.createCustomListCell(fun));
		
		var writers = ImageWriterTools.getCompatibleWriters(server, null);
		comboImageType.getItems().setAll(writers);
		comboImageType.setTooltip(new Tooltip("Choose export image format"));
		if (writers.contains(lastWriter))
			comboImageType.getSelectionModel().select(lastWriter);
		else
			comboImageType.getSelectionModel().selectFirst();
		comboImageType.setMaxWidth(Double.MAX_VALUE);
		GridPane.setHgrow(comboImageType, Priority.ALWAYS);
		pane.add(comboImageType, 1, row++);
		
		TextArea textArea = new TextArea();
		textArea.setPrefRowCount(2);
		textArea.setEditable(false);
		textArea.setWrapText(true);
//		textArea.setPadding(new Insets(15, 0, 0, 0));
		comboImageType.setOnAction(e -> textArea.setText(((ImageWriter<BufferedImage>)comboImageType.getValue()).getDetails()));			
		textArea.setText(((ImageWriter<BufferedImage>)comboImageType.getValue()).getDetails());
		pane.add(textArea, 0, row++, 2, 1);
		
		var label = new Label("Downsample factor");
		pane.add(label, 0, row);
		TextField tfDownsample = new TextField();
		label.setLabelFor(tfDownsample);
		pane.add(tfDownsample, 1, row++);
		tfDownsample.setTooltip(new Tooltip("Amount to scale down image - choose 1 to export at full resolution (note: for large images this may not succeed for memory reasons)"));
		ObservableDoubleValue downsample = Bindings.createDoubleBinding(() -> {
			try {
				return Double.parseDouble(tfDownsample.getText());
			} catch (NumberFormatException e) {
				return Double.NaN;
			}
		}, tfDownsample.textProperty());
		
		// Define a sensible limit for non-pyramidal images
		long maxPixels = 10000*10000;
		
		Label labelSize = new Label();
		labelSize.setMinWidth(400);
		labelSize.setTextAlignment(TextAlignment.CENTER);
		labelSize.setContentDisplay(ContentDisplay.CENTER);
		labelSize.setAlignment(Pos.CENTER);
		labelSize.setMaxWidth(Double.MAX_VALUE);
		labelSize.setTooltip(new Tooltip("Estimated size of exported image"));
		pane.add(labelSize, 0, row++, 2, 1);
		labelSize.textProperty().bind(Bindings.createStringBinding(() -> {
			if (!Double.isFinite(downsample.get())) {
				labelSize.setStyle("-fx-text-fill: red;");
				return "Invalid downsample value!  Must be >= 1";
			}
			else {
				long w = (long)(regionWidth / downsample.get() + 0.5);
				long h = (long)(regionHeight / downsample.get() + 0.5);
				String warning = "";
				var writer = comboImageType.getSelectionModel().getSelectedItem();
				boolean supportsPyramid = writer == null ? false : writer.supportsPyramidal();
				if (!supportsPyramid && w * h > maxPixels) {
					labelSize.setStyle("-fx-text-fill: red;");
					warning = " (too big!)";
				} else if (w < 5 || h < 5) {
					labelSize.setStyle("-fx-text-fill: red;");
					warning = " (too small!)";					
				} else
					labelSize.setStyle(null);
				return String.format("Output image size: %d x %d pixels%s",
						w, h, warning
						);
			}
		}, downsample, comboImageType.getSelectionModel().selectedIndexProperty()));
		
		tfDownsample.setText(Double.toString(exportDownsample.get()));
		
		PaneTools.setMaxWidth(Double.MAX_VALUE, labelSize, textArea, tfDownsample, comboImageType);
		PaneTools.setHGrowPriority(Priority.ALWAYS, labelSize, textArea, tfDownsample, comboImageType);
		
		pane.setVgap(5);
		pane.setHgap(5);
		
		if (!Dialogs.showConfirmDialog("Export image region", pane))
			return;
		
		var writer = comboImageType.getSelectionModel().getSelectedItem();
		boolean supportsPyramid = writer == null ? false : writer.supportsPyramidal();
		int w = (int)(regionWidth / downsample.get() + 0.5);
		int h = (int)(regionHeight / downsample.get() + 0.5);
		if (!supportsPyramid && w * h > maxPixels) {
			Dialogs.showErrorNotification("Export image region", "Requested export region too large - try selecting a smaller region, or applying a higher downsample factor");
			return;
		}
		
		if (downsample.get() < 1 || !Double.isFinite(downsample.get())) {
			Dialogs.showErrorMessage("Export image region", "Downsample factor must be >= 1!");
			return;
		}
				
		exportDownsample.set(downsample.get());
		
		// Now that we know the output, we can create a new server to ensure it is downsampled as the necessary resolution
		if (renderedImage && downsample.get() != server.getDownsampleForResolution(0))
			server = new RenderedImageServer.Builder(viewer).downsamples(downsample.get()).build();
		
//		selectedImageType.set(comboImageType.getSelectionModel().getSelectedItem());
		
		// Create RegionRequest
		RegionRequest request = null;
		if (pathObject != null && pathObject.hasROI())
			request = RegionRequest.createInstance(server.getPath(), exportDownsample.get(), roi);				

		// Create a sensible default file name, and prompt for the actual name
		String ext = writer.getDefaultExtension();
		String writerName = writer.getName();
		String defaultName = GeneralTools.getNameWithoutExtension(new File(ServerTools.getDisplayableImageName(server)));
		if (roi != null) {
			defaultName = String.format("%s (%s, x=%d, y=%d, w=%d, h=%d)", defaultName,
					GeneralTools.formatNumber(request.getDownsample(), 2),
					request.getX(), request.getY(), request.getWidth(), request.getHeight());
		}
		File fileOutput = Dialogs.promptToSaveFile("Export image region", null, defaultName, writerName, ext);
		if (fileOutput == null)
			return;
		
		try {
			if (request == null) {
				if (exportDownsample.get() == 1.0)
					writer.writeImage(server, fileOutput.getAbsolutePath());
				else
					writer.writeImage(ImageServers.pyramidalize(server, exportDownsample.get()), fileOutput.getAbsolutePath());
			} else
				writer.writeImage(server, request, fileOutput.getAbsolutePath());
			lastWriter = writer;
		} catch (IOException e) {
			Dialogs.showErrorMessage("Export region", e);
		}
	}
	
	
	/**
	 * Show a dialog displaying the extensions installed for a specified QuPath instance.
	 * @param qupath the QuPath instance
	 */
	public static void showInstalledExtensions(final QuPathGUI qupath) {
		ShowInstalledExtensionsCommand.showInstalledExtensions(qupath);
	}
	
	
	/**
	 * Show a simple dialog for viewing (and optionally removing) detection measurements.
	 * @param qupath
	 * @param imageData
	 */
	public static void showDetectionMeasurementManager(QuPathGUI qupath, ImageData<?> imageData) {
		MeasurementManager.showDetectionMeasurementManager(qupath, imageData);
	}
	
	
	/**
	 * Reset TMA metadata, if available.
	 * @param imageData
	 * @return true if changes were made, false otherwise
	 */
	public static boolean resetTMAMetadata(ImageData<?> imageData) {
		if (imageData == null || imageData.getHierarchy().getTMAGrid() == null) {
			logger.warn("No TMA grid available!");
			return false;
		}
		QP.resetTMAMetadata(imageData.getHierarchy(), true);
		imageData.getHistoryWorkflow().addStep(new DefaultScriptableWorkflowStep("Reset TMA metadata", "resetTMAMetadata(true);"));		
		return true;
	}
	
	/**
	 * Create a command that generates a persistent single dialog on demand.
	 * A reference to the dialog can be retained, so that if the command is called again 
	 * either the original dialog is shown and/or brought to the front.
	 * @param supplier supplier function to generate the dialog on demand
	 * @return the action
	 */
	public static Action createSingleStageAction(Supplier<Stage> supplier) {
		var command = new SingleStageCommand(supplier);
		return new Action(e -> command.show());
	}
	
	static class SingleStageCommand {
		
		private Stage stage;
		private Supplier<Stage> supplier;
		
		SingleStageCommand(Supplier<Stage> supplier) {
			this.supplier = supplier;
		}
		
		void show() {
			if (stage == null) {
				stage = supplier.get();
			}
			if (stage.isShowing())
				stage.toFront();
			else
				stage.show();
		}
		
	}
	
	/**
	 * Create a dialog for displaying measurement maps.
	 * @param qupath the {@link QuPathGUI} instance to which the maps refer
	 * @return a measurement map dialog
	 */
	public static Stage createMeasurementMapDialog(QuPathGUI qupath) {
		var dialog = new Stage();
		if (qupath != null)
			dialog.initOwner(qupath.getStage());
		dialog.setTitle("Measurement maps");
		
		var panel = new MeasurementMapPane(qupath);
		BorderPane pane = new BorderPane();
		pane.setCenter(panel.getPane());
		
		Scene scene = new Scene(pane, 300, 400);
		dialog.setScene(scene);
		dialog.setMinWidth(300);
		dialog.setMinHeight(400);
//		pane.setMinSize(300, 400);
//		dialog.setResizable(false);
		
		dialog.setOnCloseRequest(e -> {
			OverlayOptions overlayOptions = qupath.getOverlayOptions();
			if (overlayOptions != null)
				overlayOptions.resetMeasurementMapper();
			dialog.hide();
		});
		dialog.setOnShowing(e -> {
			panel.updateMeasurements();
		});
		return dialog;
	}
	
	
	/**
	 * Show a script interpreter window for a Qupath instance.
	 * @param qupath the QuPath instance
	 */
	public static void showScriptInterpreter(QuPathGUI qupath) {
		var scriptInterpreter = new ScriptInterpreter(qupath, QuPathGUI.getExtensionClassLoader());
		scriptInterpreter.getStage().initOwner(qupath.getStage());
		scriptInterpreter.getStage().show();
	}
	
	/**
	 * Create a window summarizing license information for QuPath and its third party dependencies.
	 * @param qupath the current QuPath instance
	 * @return a window to display license information
	 */
	public static Stage createLicensesWindow(QuPathGUI qupath) {
		return ShowLicensesCommand.createLicensesDialog(qupath);
	}
	
	
	/**
	 * Create a window summarizing key system information relevant for QuPath.
	 * @param qupath the current QuPath instance
	 * @return a window to display license information
	 */
	public static Stage createShowSystemInfoDialog(QuPathGUI qupath) {
		return ShowSystemInfoCommand.createShowSystemInfoDialog(qupath);
	}
	
	
	/**
	 * Show a dialog to adjust QuPath preferences.
	 * @param qupath the QuPath instance
	 * @return window to use to display preferences
	 */
	public static Stage createPreferencesDialog(QuPathGUI qupath) {
		
		var panel = qupath.getPreferencePane();
		
		var dialog = new Stage();
		dialog.initOwner(qupath.getStage());
//			dialog.initModality(Modality.APPLICATION_MODAL);
		dialog.setTitle("Preferences");
		
		Button btnExport = new Button("Export");
		btnExport.setOnAction(e -> exportPreferences(dialog));
		btnExport.setMaxWidth(Double.MAX_VALUE);

		Button btnImport = new Button("Import");
		btnImport.setOnAction(e -> importPreferences(dialog));
		btnImport.setMaxWidth(Double.MAX_VALUE);
		
		Button btnReset = new Button("Reset");
		btnReset.setOnAction(e -> PathPrefs.resetPreferences());
		btnReset.setMaxWidth(Double.MAX_VALUE);
		
		GridPane paneImportExport = new GridPane();
		paneImportExport.addRow(0, btnImport, btnExport, btnReset);
		PaneTools.setHGrowPriority(Priority.ALWAYS, btnImport, btnExport, btnReset);
		paneImportExport.setMaxWidth(Double.MAX_VALUE);

//			Button btnClose = new Button("Close");
//			btnClose.setOnAction(e -> {
//				dialog.hide();
//			});
		
		BorderPane pane = new BorderPane();
		pane.setCenter(panel.getPropertySheet());
		pane.setBottom(paneImportExport);
		if (qupath != null && qupath.getStage() != null) {
			pane.setPrefHeight(Math.round(Math.max(300, qupath.getStage().getHeight()*0.75)));
		}
		paneImportExport.prefWidthProperty().bind(pane.widthProperty());
//			btnClose.prefWidthProperty().bind(pane.widthProperty());
		dialog.setScene(new Scene(pane));
		dialog.setMinWidth(300);
		dialog.setMinHeight(300);
		
		return dialog;
	}

	private static boolean exportPreferences(Stage parent) {
		var file = Dialogs.getChooser(parent).promptToSaveFile(
				"Export preferences", null, null, "Preferences file", "xml");
		if (file != null) {
			try (var stream = Files.newOutputStream(file.toPath())) {
				logger.info("Exporting preferences to {}", file.getAbsolutePath());
				PathPrefs.exportPreferences(stream);
				return true;
			} catch (Exception e) {
				Dialogs.showErrorMessage("Import preferences", e);
			}
		}
		return false;
	}
	
	private static boolean importPreferences(Stage parent) {
		var file = Dialogs.getChooser(parent).promptForFile(
				"Import preferences", null, "Preferences file", "xml");
		if (file != null) {
			try (var stream = Files.newInputStream(file.toPath())) {
				logger.info("Importing preferences from {}", file.getAbsolutePath());
				PathPrefs.importPreferences(stream);
				Dialogs.showMessageDialog("Import preferences", 
						"Preferences have been imported - please restart QuPath to see the changes.");
				return true;
			} catch (Exception e) {
				Dialogs.showErrorMessage("Import preferences", e);
			}
		}
		return false;
	}
	
	
	/**
	 * Create a dialog for rotating the image in the current viewer (for display only).
	 * @param qupath the {@link QuPathGUI} instance
	 */
	// TODO: Restrict this command to an opened image
<<<<<<< HEAD
	public static Stage createRotateImageDialog(QuPathGUI qupath) {
		var dialog = new Stage();
		dialog.initOwner(qupath.getStage());

		dialog.initStyle(StageStyle.TRANSPARENT);
		dialog.setTitle("Rotate view");

		StackPane pane = new StackPane();
		pane.setPadding(new Insets(5));

		QuPathViewer viewerTemp = qupath.getViewer();
		var slider = new CircularSlider();
		slider.setPrefSize(150,150);
		slider.setValue(viewerTemp == null ? 0 : Math.toDegrees(viewerTemp.getRotation()));
		slider.setTickSpacing(10);
		slider.setShowValue(true);
		slider.setSnapToTicks(false);
		slider.setOnKeyPressed(e -> {
			if (e.getCode() == KeyCode.SHIFT) {
				slider.setSnapToTicks(true);
				slider.setShowTickMarks(true);
			}
		});
		slider.setOnKeyReleased(e -> {
			if (e.getCode() == KeyCode.SHIFT) {
				slider.setSnapToTicks(false);
				slider.setShowTickMarks(false);
			}
		});
		slider.rotationProperty().addListener((v, o, n) -> {
			QuPathViewer viewer = qupath.getViewer();
			if (viewer == null)
				return;
			double rotation = slider.getValue();
			viewer.setRotation(Math.toRadians(rotation));
		});

		slider.setPadding(new Insets(5, 0, 10, 0));
		slider.setTooltip(new Tooltip("Double-click to manually set the rotation"));
		final Button button = new Button("x");
		button.setTooltip(new Tooltip("Close image rotation slider"));
		button.setOnMouseClicked(e -> dialog.close());

		pane.getChildren().addAll(slider, button);

		final double[] delta = new double[2];
		slider.getTextArea().setOnMousePressed(e -> {
			delta[0] = dialog.getX() - e.getScreenX();
			delta[1] = dialog.getY() - e.getScreenY();
		});

		slider.getTextArea().setOnMouseDragged(e -> {
			dialog.setX(e.getScreenX() + delta[0]);
			dialog.setY(e.getScreenY() + delta[1]);
		});
		StackPane.setAlignment(button, Pos.TOP_RIGHT);

		// Set opacity for the close button
		pane.setStyle("-fx-background-color: transparent; -fx-background-radius: 10;");
        final double outOpacity = .2;
        button.setOpacity(outOpacity);
        FadeTransition fade = new FadeTransition();
        fade.setDuration(Duration.millis(150));
        fade.setNode(button);
        
		pane.setOnMouseEntered(e -> {
			fade.stop();
			fade.setFromValue(button.getOpacity());
			fade.setToValue(1.);
			fade.play();
		});
		pane.setOnMouseExited(e -> {
			fade.stop();
			fade.setFromValue(button.getOpacity());
			fade.setToValue(outOpacity);
			fade.play();
		});
		
		// Update on viewer changes
		qupath.viewerProperty().addListener((v, o, n) -> {
			if (n != null)
				slider.setValue(Math.toDegrees(n.getRotation()));
		});

		final Scene scene = new Scene(pane);
		scene.setFill(Color.TRANSPARENT);
		dialog.setScene(scene);
		dialog.setResizable(true);
		return dialog;
=======
	public static void createRotateImageDialog(QuPathGUI qupath) {
		var rotationCommand = new RotateImageCommand(qupath).createDialog();
		rotationCommand.show();
>>>>>>> 1dbc4816
	}
	
	/**
	 * Create a zoom in/out command action.
	 * @param qupath QuPath instance
	 * @param zoomAmount relative amount to zoom in (positive) or out (negative). Suggested value is +/-10.
	 * @return
	 */
	public static Action createZoomCommand(QuPathGUI qupath, int zoomAmount) {
		var command = new ZoomCommand(qupath.viewerProperty(), zoomAmount);
		return ActionTools.createAction(command);
	}
	
	
	/**
	 * Create a stage to prompt the user to specify an annotation to add.
	 * @param qupath
	 * @return 
	 */
	public static Stage createSpecifyAnnotationDialog(QuPathGUI qupath) {
		SpecifyAnnotationCommand pane = new SpecifyAnnotationCommand(qupath);
		var stage = new Stage();
		var scene = new Scene(pane.getPane());
		stage.setScene(scene);
		stage.setWidth(300);
		stage.setTitle("Specify annotation");
		stage.initOwner(qupath.getStage());
		return stage;
	}
	
	
	/**
	 * Prompt to save the specified {@link ImageData}.
	 * @param qupath
	 * @param imageData
	 * @param overwriteExisting
	 * @return
	 */
	public static boolean promptToSaveImageData(QuPathGUI qupath, ImageData<BufferedImage> imageData, boolean overwriteExisting) {
		if (imageData == null) {
			Dialogs.showNoImageError("Serialization error");
			return false;
		}
		try {
			var project = qupath.getProject();
			var entry = project == null ? null : project.getEntry(imageData);
			if (entry != null) {
				if (overwriteExisting || Dialogs.showConfirmDialog("Save changes", "Save changes to " + entry.getImageName() + "?")) {
					entry.saveImageData(imageData);
					return true;
				} else
					return false;
			} else {
				String lastSavedPath = imageData.getLastSavedPath();
				File file = null;
				if (lastSavedPath != null) {
					// Use the last path, if required
					if (overwriteExisting)
						file = new File(lastSavedPath);
					if (file == null || !file.isFile()) {
						File fileDefault = new File(lastSavedPath);
						file = Dialogs.promptToSaveFile(null, fileDefault.getParentFile(), fileDefault.getName(), "QuPath Serialized Data", PathPrefs.getSerializationExtension());
					}
				}
				else {
					ImageServer<?> server = imageData.getServer();
					String name = ServerTools.getDisplayableImageName(server);
					if (name.contains(".")) {
						try {
							name = GeneralTools.getNameWithoutExtension(new File(name));
						} catch (Exception e) {}
					}
					file = Dialogs.promptToSaveFile(null, null, name, "QuPath Serialized Data", PathPrefs.getSerializationExtension());
				}
				if (file == null)
					return false;
				PathIO.writeImageData(file, imageData);
				return true;
			}
		} catch (IOException e) {
			Dialogs.showErrorMessage("Save ImageData", e);
			return false;
		}
	}
	
	
	// TODO: Make the extension modifiable
	private static StringProperty defaultScreenshotExtension = PathPrefs.createPersistentPreference("defaultScreenshotExtension", "png");
	
	
	/**
	 * Save an image snapshot, prompting the user to select the output file.
	 * @param qupath the {@link QuPathGUI} instance to snapshot
	 * @param type the snapshot type
	 * @return true if a snapshot was saved, false otherwise
	 */
	public static boolean saveSnapshot(QuPathGUI qupath, GuiTools.SnapshotType type) {
		BufferedImage img = GuiTools.makeSnapshot(qupath, type);			
		
		String ext = defaultScreenshotExtension.get();
		List<ImageWriter<BufferedImage>> compatibleWriters = ImageWriterTools.getCompatibleWriters(BufferedImage.class, ext);
		if (compatibleWriters.isEmpty()) {
			logger.error("No compatible image writers found for extension: " + ext);
			return false;
		}
		
		File fileOutput = Dialogs.promptToSaveFile(null, null, null, ext, ext);
		if (fileOutput == null)
			return false;
		
		// Loop through the writers and stop when we are successful
		for (var writer : compatibleWriters) {
			try {
				writer.writeImage(img, fileOutput.getAbsolutePath());
				return true;
			} catch (Exception e) {
				logger.error("Error saving snapshot " + type + " to " + fileOutput.getAbsolutePath(), e);
			}
		}
		return false;
	}
	
//	/**
//	 * Merge the points ROIs of different objects to create a single object containing all points with a specific {@link PathClass}.
//	 * @param imageData the image data containing points to merge
//	 * @param selectedOnly if true, use only classes found within the currently selected objects
//	 */
//	public static void mergePointsForClasses(ImageData<?> imageData, boolean selectedOnly) {
//		var hierarchy = imageData == null ? null : imageData.getHierarchy();
//		if (hierarchy == null) {
//			Dialogs.showNoImageError("Merge points");
//			return;
//		}
//		if (selectedOnly) {
//			PathObjectTools.mergePointsForSelectedObjectClasses(hierarchy);
//			imageData.getHistoryWorkflow().addStep(new DefaultScriptableWorkflowStep(
//					"Merge points for selected classifications",
//					"mergePointsForSelectedObjectClasses();"
//					));
//		} else {
//			PathObjectTools.mergePointsForAllClasses(hierarchy);
//			imageData.getHistoryWorkflow().addStep(new DefaultScriptableWorkflowStep(
//					"Merge points for all classifications",
//					"mergePointsForAllClasses();"
//					));
//		}
//	}
	
	/**
	 * Merge the currently-selected annotations for an image, replacing them with a single new annotation.
	 * @param imageData
	 */
	public static void mergeSelectedAnnotations(ImageData<?> imageData) {
		if (imageData == null)
			return;
		PathObjectHierarchy hierarchy = imageData.getHierarchy();
		logger.debug("Merging selected annotations");
		QP.mergeSelectedAnnotations(hierarchy);
		imageData.getHistoryWorkflow().addStep(new DefaultScriptableWorkflowStep("Merge selected annotations",
				"mergeSelectedAnnotations()"));
	}

	
	/**
	 * Duplicate the selected annotations.
	 * @param imageData
	 */
	public static void duplicateSelectedAnnotations(ImageData<?> imageData) {
		if (imageData == null) {
			Dialogs.showNoImageError("Duplicate annotations");
			return;
		}
		PathObjectHierarchy hierarchy = imageData.getHierarchy();
		PathObjectTools.duplicateSelectedAnnotations(hierarchy);
		imageData.getHistoryWorkflow().addStep(
				new DefaultScriptableWorkflowStep("Duplicate selected annotations",
						"duplicateSelectedAnnotations()"));
	}

	/**
	 * Make an inverse annotation for the selected objects, storing the command in the history workflow.
	 * @param imageData
	 * @see QP#makeInverseAnnotation(ImageData)
	 */
	public static void makeInverseAnnotation(ImageData<?> imageData) {
		if (imageData == null)
			return;
		logger.debug("Make inverse annotation");
		QP.makeInverseAnnotation(imageData);
		imageData.getHistoryWorkflow().addStep(new DefaultScriptableWorkflowStep("Invert selected annotation",
				"makeInverseAnnotation()"));
	}
	
	
	/**
	 * Show a dialog to track the viewed region of an image.
	 * @param qupath
	 */
	public static void showViewTracker(QuPathGUI qupath) {
		new ViewTrackerControlPane(qupath).run();
	}

	
	
//	/**
//	 * Combine the selected annotations for the image open in the specified viewer.
//	 * @param viewer viewer containing the image data
//	 * @param op the {@link CombineOp} operation to apply
//	 * @return true if changes were made, false otherwise
//	 */
//	public static boolean combineSelectedAnnotations(QuPathViewer viewer, RoiTools.CombineOp op) {
//		var hierarchy = viewer == null ? null : viewer.getImageData();
//		return combineSelectedAnnotations(hierarchy, op);
//	}
	
	/**
	 * Combine the selected annotations for the specified hierarchy.
	 * @param imageData the image data to process
	 * @param op the {@link CombineOp} operation to apply
	 * @return true if changes were made, false otherwise
	 */
	public static boolean combineSelectedAnnotations(ImageData<?> imageData, RoiTools.CombineOp op) {
		// TODO: CONSIDER MAKING THIS SCRIPTABLE!
		if (imageData == null) {
			Dialogs.showNoImageError("Combine annotations");
			return false;
		}
		var hierarchy = imageData.getHierarchy();
		// Ensure the main selected object is first in the list, if possible
		var selected = new ArrayList<>(hierarchy.getSelectionModel().getSelectedObjects());
		var mainObject = hierarchy.getSelectionModel().getSelectedObject();
		if (mainObject != null && !selected.isEmpty() && !selected.get(0).equals(mainObject)) {
			selected.remove(mainObject);
			selected.add(0, mainObject);
		}
		return combineAnnotations(hierarchy, selected, op);
	}
	
	
	/**
	 * Combine all the annotations that overlap with a selected object.
	 * <p>
	 * The selected object should itself be an annotation.
	 * 
	 * @param hierarchy
	 * @param pathObjects
	 * @param op
	 * @return true if any changes were made, false otherwise
	 */
	static boolean combineAnnotations(PathObjectHierarchy hierarchy, List<PathObject> pathObjects, RoiTools.CombineOp op) {
		if (hierarchy == null || hierarchy.isEmpty() || pathObjects.isEmpty()) {
			logger.warn("Combine annotations: Cannot combine - no annotations found");
			return false;
		}
		
		pathObjects = new ArrayList<>(pathObjects);
		PathObject pathObject = pathObjects.get(0);
		if (!pathObject.isAnnotation()) { // || !RoiTools.isShapeROI(pathObject.getROI())) {
			logger.warn("Combine annotations: No annotation with ROI selected");				
			return false;
		}
		var plane = pathObject.getROI().getImagePlane();
//		pathObjects.removeIf(p -> !RoiTools.isShapeROI(p.getROI())); // Remove any null or point ROIs, TODO: Consider supporting points
		pathObjects.removeIf(p -> !p.hasROI() || !p.getROI().getImagePlane().equals(plane)); // Remove any null or point ROIs, TODO: Consider supporting points
		if (pathObjects.isEmpty()) {
			logger.warn("Cannot combine annotations - only one suitable annotation found");
			return false;
		}
		
		var allROIs = pathObjects.stream().map(p -> p.getROI()).collect(Collectors.toCollection(() -> new ArrayList<>()));
		ROI newROI;
		
		switch (op) {
		case ADD:
			newROI = RoiTools.union(allROIs);
			break;
		case INTERSECT:
			newROI = RoiTools.intersection(allROIs);
			break;
		case SUBTRACT:
			var first = allROIs.remove(0);
			newROI = RoiTools.combineROIs(first, RoiTools.union(allROIs), op);
			break;
		default:
			throw new IllegalArgumentException("Unknown combine op " + op);
		}
	
		if (newROI == null) {
			logger.debug("No changes were made");
			return false;
		}
		
		PathObject newObject = null;
		if (!newROI.isEmpty()) {
			newObject = PathObjects.createAnnotationObject(newROI, pathObject.getPathClass());
			newObject.setName(pathObject.getName());
			newObject.setColorRGB(pathObject.getColorRGB());
		}

		// Remove previous objects
		hierarchy.removeObjects(pathObjects, true);
		if (newObject != null)
			hierarchy.addPathObject(newObject);
		return true;
	}
	
	/**
	 * Prompt to select objects according to their classifications.
	 * @param qupath
	 * @param imageData
	 */
	public static void promptToSelectObjectsByClassification(QuPathGUI qupath, ImageData<?> imageData) {
		if (imageData == null)
			return;
		var pathClass = Dialogs.showChoiceDialog("Select objects", "", qupath.getAvailablePathClasses(), null);
		if (pathClass == null)
			return;
		PathClassPane.selectObjectsByClassification(imageData, pathClass);
	}

	
	/**
	 * Prompt to delete objects of a specified type, or all objects.
	 * @param imageData
	 * @param cls
	 */
	public static void promptToDeleteObjects(ImageData<?> imageData, Class<? extends PathObject> cls) {
		if (imageData == null)
			return;
		PathObjectHierarchy hierarchy = imageData.getHierarchy();
		
		// Handle no specified class - indicates all objects of all types should be cleared
		if (cls == null) {
			int n = hierarchy.nObjects();
			if (n == 0)
				return;
			String message;
			if (n == 1)
				message = "Delete object?";
			else
				message = "Delete all " + n + " objects?";
			if (Dialogs.showYesNoDialog("Delete objects", message)) {
				hierarchy.clearAll();
				hierarchy.getSelectionModel().setSelectedObject(null);
				imageData.getHistoryWorkflow().addStep(new DefaultScriptableWorkflowStep("Clear all objects", "clearAllObjects();"));
			}
			return;
		}
		
		// Handle clearing TMA grid
		if (TMACoreObject.class.equals(cls)) {
			if (hierarchy.getTMAGrid() != null) {
				if (Dialogs.showYesNoDialog("Delete objects", "Clear TMA grid?")) {
					hierarchy.setTMAGrid(null);
					
					PathObject selected = hierarchy.getSelectionModel().getSelectedObject();
					if (selected instanceof TMACoreObject)
						hierarchy.getSelectionModel().setSelectedObject(null);

					imageData.getHistoryWorkflow().addStep(new DefaultScriptableWorkflowStep("Clear TMA Grid", "clearTMAGrid();"));
				}
				return;
			}
		}
		
		
		// Handle clearing objects of another specified type
		Collection<PathObject> pathObjects = hierarchy.getObjects(null, cls);
		if (pathObjects.isEmpty())
			return;
		int n = pathObjects.size();
		String message = n == 1 ? "Delete 1 object?" : "Delete " + n + " objects?";
		if (Dialogs.showYesNoDialog("Delete objects", message)) {
			hierarchy.removeObjects(pathObjects, true);
			
			PathObject selected = hierarchy.getSelectionModel().getSelectedObject();
			if (selected != null && selected.getClass().isAssignableFrom(cls))
				hierarchy.getSelectionModel().setSelectedObject(null);
			
			if (selected != null && selected.getClass().isAssignableFrom(cls))
				hierarchy.getSelectionModel().setSelectedObject(null);
			
			if (cls == PathDetectionObject.class)
				imageData.getHistoryWorkflow().addStep(new DefaultScriptableWorkflowStep("Clear detections", "clearDetections();"));
			else if (cls == PathAnnotationObject.class)
				imageData.getHistoryWorkflow().addStep(new DefaultScriptableWorkflowStep("Clear annotations", "clearAnnotations();"));
			else if (cls == TMACoreObject.class)
				imageData.getHistoryWorkflow().addStep(new DefaultScriptableWorkflowStep("Clear TMA grid", "clearTMAGrid();"));
			else
				logger.warn("Cannot clear all objects for class {}", cls);
		}
	}
	
	
	/**
	 * Reset QuPath's preferences, after confirming with the user.
	 * QuPath needs to be restarted for this to take effect.
	 * @return true if the preferences were reset, false otherwise
	 */
	public static boolean promptToResetPreferences() {
		if (Dialogs.showConfirmDialog("Reset Preferences", "Do you want to reset all custom preferences?\n\nYou may have to restart QuPath to see all changes.")) {
			PathPrefs.resetPreferences();
			return true;
		}
		else
			logger.info("Reset preferences command skipped!");
		return false;
	}

	
	
	/**
	 * Set the downsample factor for the specified viewer.
	 * @param viewer
	 * @param downsample
	 */
	public static void setViewerDownsample(QuPathViewer viewer, double downsample) {
		if (viewer != null)
			viewer.setDownsampleFactor(downsample);
	}
	
	
	/**
	 * Close the current project open in the {@link QuPathGUI}.
	 * @param qupath
	 */
	public static void closeProject(QuPathGUI qupath) {
		qupath.setProject(null);
	}
	
	
	/**
	 * Prompt the user to select an empty directory, and use this to create a new project and set it as active.
	 * @param qupath the {@link QuPathGUI} instance for which the project should be created.
	 * @return true if a project was created, false otherwise (e.g. the user cancelled).
	 */
	public static boolean promptToCreateProject(QuPathGUI qupath) {
		File dir = Dialogs.promptForDirectory(null);
		if (dir == null)
			return false;
		if (!dir.isDirectory()) {
			logger.error(dir + " is not a valid project directory!");
		}
		for (File f : dir.listFiles()) {
			if (!f.isHidden()) {
				logger.error("Cannot create project for non-empty directory {}", dir);
				Dialogs.showErrorMessage("Project creator", "Project directory must be empty!");
				return false;
			}
		}
		qupath.setProject(Projects.createProject(dir, BufferedImage.class));
		return true;
	}
	
	
	/**
	 * Prompt the user to open an existing project and set it as active.
	 * @param qupath the {@link QuPathGUI} instance for which the project should be opened.
	 * @return true if a project was opened, false otherwise (e.g. the user cancelled).
	 */

	public static boolean promptToOpenProject(QuPathGUI qupath) {
		File fileProject = Dialogs.promptForFile("Choose project file", null, "QuPath projects", new String[]{ProjectIO.getProjectExtension()});
		if (fileProject != null) {
			try {
				Project<BufferedImage> project = ProjectIO.loadProject(fileProject, BufferedImage.class);
				qupath.setProject(project);
				return true;
			} catch (Exception e) {
				Dialogs.showErrorMessage("Load project", "Could not read project from " + fileProject.getName());
			}
		}
		return false;
	}
	
	
	
	/**
	 * Open new window with the TMA data viewer.
	 * @param qupath current {@link QuPathGUI} instance (may be null).
	 */
	public static void launchTMADataViewer(QuPathGUI qupath) {
		Stage stage = new Stage();
		if (qupath != null)
			stage.initOwner(qupath.getStage());
		TMASummaryViewer tmaViewer = new TMASummaryViewer(stage);
		
		ImageData<BufferedImage> imageData = qupath.getImageData();
		if (imageData != null && imageData.getHierarchy().getTMAGrid() != null)
			tmaViewer.setTMAEntriesFromImageData(imageData);
		
		try {
			Screen screen = Screen.getPrimary();
			stage.setWidth(screen.getBounds().getWidth()*0.75);
			stage.setHeight(screen.getBounds().getHeight()*0.75);
		} catch (Exception e) {
			logger.error("Exception setting stage size", e);
		}
		
		stage.show();
	}
	
	/**
	 * Compute the distance between all detections and the closest annotation, for all annotation classifications.
	 * @param imageData the image data to process
	 */
	public static void distanceToAnnotations2D(ImageData<?> imageData) {
		String title = "Distance to annotations 2D";
		if (imageData == null) {
			Dialogs.showNoImageError(title);
			return;
		}
		
		if (imageData.getServer().nZSlices() > 1) {
			logger.debug("Warning user that measurements will be 2D...");
			if (!Dialogs.showConfirmDialog(title, 
					"Distance to annotations command works only in 2D - distances will not be calculated for objects on different z-slices or time-points")) {
				logger.debug("Command cancelled");
				return;
			}
		}
		var result = Dialogs.showYesNoCancelDialog(title, "Split multi-part classifications?\nIf yes, each component of classifications such as \"Class1: Class2\" will be treated separately.");
		boolean doSplit = false;
		if (result == DialogButton.YES)
			doSplit = true;
		else if (result != DialogButton.NO)
			return;

		
		DistanceTools.detectionToAnnotationDistances(imageData, doSplit);
		imageData.getHistoryWorkflow().addStep(new DefaultScriptableWorkflowStep(
				"Distance to annotations 2D",
				doSplit ? "detectionToAnnotationDistances(true)" : "detectionToAnnotationDistances(false)"));
	}
	
	/**
	 * Compute the distance between the centroids of all detections, for all available classifications.
	 * @param imageData the image data to process
	 */
	public static void detectionCentroidDistances2D(ImageData<?> imageData) {
		String title = "Detection centroid distances 2D";
		if (imageData == null) {
			Dialogs.showNoImageError(title);
			return;
		}
		
		if (imageData.getServer().nZSlices() > 1) {
			logger.debug("Warning user that measurements will be 2D...");
			if (!Dialogs.showConfirmDialog(title, 
					"Detection centroid distances command works only in 2D - distances will not be calculated for objects on different z-slices or time-points")) {
				logger.debug("Command cancelled");
				return;
			}
		}
		
		var result = Dialogs.showYesNoCancelDialog(title, "Split multi-part classifications?\nIf yes, each component of classifications such as \"Class1: Class2\" will be treated separately.");
		boolean doSplit = false;
		if (result == DialogButton.YES)
			doSplit = true;
		else if (result != DialogButton.NO)
			return;
		
		DistanceTools.detectionCentroidDistances(imageData, doSplit);
		imageData.getHistoryWorkflow().addStep(new DefaultScriptableWorkflowStep(
				"Detection centroid distances 2D",
				doSplit ? "detectionCentroidDistances(true)" : "detectionCentroidDistances(false)"));
	}
	
	
	/**
	 * Prompt to input the spacing for the grid lines optionally displayed on viewers.
	 * @param options the {@link OverlayOptions} that manage the grid lines.
	 */
	public static void promptToSetGridLineSpacing(OverlayOptions options) {
		GridLines gridLines = options.getGridLines();
		
		ParameterList params = new ParameterList()
				.addDoubleParameter("hSpacing", "Horizontal spacing", gridLines.getSpaceX())
				.addDoubleParameter("vSpacing", "Vertical spacing", gridLines.getSpaceY())
				.addBooleanParameter("useMicrons", "Use microns", gridLines.useMicrons());
		
		if (!Dialogs.showParameterDialog("Set grid spacing", params))
			return;
		
		gridLines = new GridLines();
		gridLines.setSpaceX(params.getDoubleParameterValue("hSpacing"));
		gridLines.setSpaceY(params.getDoubleParameterValue("vSpacing"));
		gridLines.setUseMicrons(params.getBooleanParameterValue("useMicrons"));
		
		options.gridLinesProperty().set(gridLines);
	}
	
	
	/**
	 * Reload the specified image data from a previously saved version,if available.
	 * @param qupath
	 * @param imageData
	 */
	public static void reloadImageData(QuPathGUI qupath, ImageData<BufferedImage> imageData) {
		if (imageData == null) {
			Dialogs.showNoImageError("Reload data");
			return;
		}
		// TODO: Support loading from a project as well
		
		var viewer = qupath.getViewers().stream().filter(v -> v.getImageData() == imageData).findFirst().orElse(null);
		if (viewer == null) {
			Dialogs.showErrorMessage("Reload data", "Specified image data not found open in any viewer!");
			return;
		}

		// Check if we have a saved file
		File savedFile = imageData.getLastSavedPath() == null ? null : new File(imageData.getLastSavedPath());
		if (savedFile == null || !savedFile.isFile()) {
			Dialogs.showErrorMessage("Reload", "No previously saved data found!");
			return;
		}
		
		if (Dialogs.showConfirmDialog("Reload", "Revert to last saved version?  All changes will be lost.")) {
			try {
				var project = qupath.getProject();
				var entry = project == null ? null : project.getEntry(imageData);
				ImageData<BufferedImage> imageDataNew;
				if (entry != null) {
					logger.info("Reloading image data from project entry: {}", entry);
					imageDataNew = entry.readImageData();
				} else {
					logger.info("Reverting to last saved version: {}", savedFile.getAbsolutePath());
					imageDataNew = PathIO.readImageData(savedFile, null, imageData.getServer(), BufferedImage.class);
				}
				viewer.setImageData(imageDataNew);
			} catch (Exception e) {
				Dialogs.showErrorMessage("Reload", "Error reverting to previously saved file\n\n" + e.getLocalizedMessage());
			}
		}

	}
	
	
	
	/**
	 * Prompt to add shape features for selected objects.
	 * @param qupath current QuPath instance
	 */
	public static void promptToAddShapeFeatures(QuPathGUI qupath) {
		
		var listView = new CheckListView<ShapeFeatures>();
		listView.getItems().setAll(ShapeFeatures.values());
		listView.getCheckModel().checkAll();
		
		// This is to work around a bug in ControlsFX 11.0.1 that can throw a NPE if the parent is unavailable
		listView.setCellFactory(view -> {
            var cell = new CheckBoxListCell<ShapeFeatures>(item -> listView.getItemBooleanProperty(item));
            cell.focusedProperty().addListener((o, ov, nv) -> {
                if (nv) {
                	var parent = cell.getParent();
                	if (parent != null)
                		parent.requestFocus();
                }
            });
            return cell;
        });
		
		listView.setPrefHeight(Math.min(listView.getItems().size() * 30, 320));
		
		var pane = new BorderPane(listView);
		
		listView.setTooltip(new Tooltip("Choose shape features"));
		var label = new Label("Add shape features to selected objects.\nNote that not all measurements are compatible with all objects.");
		label.setTextAlignment(TextAlignment.CENTER);
		label.setPadding(new Insets(10));
		pane.setTop(label);
		
		var btnSelectAll = new Button("Select all");
		btnSelectAll.setOnAction(e -> listView.getCheckModel().checkAll());
		var btnSelectNone = new Button("Select none");
		btnSelectNone.setOnAction(e -> listView.getCheckModel().clearChecks());
		
		btnSelectAll.setMaxWidth(Double.MAX_VALUE);
		btnSelectNone.setMaxWidth(Double.MAX_VALUE);
		
		pane.setBottom(PaneTools.createColumnGrid(btnSelectAll, btnSelectNone));
		
		var dialog = Dialogs.builder()
				.title("Shape features")
				.content(pane)
				.modality(Modality.NONE)
				.buttons(ButtonType.APPLY, ButtonType.CANCEL)
				.build();
		
		var btnApply = (Button)dialog.getDialogPane().lookupButton(ButtonType.APPLY);
		btnApply.disableProperty().bind(qupath.imageDataProperty().isNull());
		
		btnApply.setOnAction(e -> requestShapeFeatures(qupath.getImageData(), listView.getCheckModel().getCheckedItems()));
		
		dialog.show();
		
//		var result = dialog.showAndWait();
//		if (result.orElse(ButtonType.CANCEL) == ButtonType.APPLY)
//			requestShapeFeatures(qupath.getImageData(), listView.getSelectionModel().getSelectedItems());
	}
		
		
	private static void requestShapeFeatures(ImageData<?> imageData, Collection<ShapeFeatures> features) {
		if (imageData == null)
			return;
		var featureArray = features.toArray(ShapeFeatures[]::new);
		if (featureArray.length == 0)
			return;
		Collection<PathObject> selected = imageData.getHierarchy().getSelectionModel().getSelectedObjects();
		if (selected.isEmpty()) {
			Dialogs.showWarningNotification("Shape features", "No objects selected!");
		} else {
			selected = new ArrayList<>(selected);			
			String featureString = Arrays.stream(featureArray).map(f -> "\"" + f.name() + "\"").collect(Collectors.joining(", "));
			QP.addShapeMeasurements(imageData, selected, featureArray);
			imageData.getHistoryWorkflow().addStep(new DefaultScriptableWorkflowStep("Add shape measurements",
					String.format("addShapeMeasurements(%s)", featureString)
					));
			
			if (selected.size() == 1)
				Dialogs.showInfoNotification("Shape features", "Shape features calculated for one object");
			else
				Dialogs.showInfoNotification("Shape features", "Shape features calculated for " + selected.size() + " objects");
		}
	}
	

	
	/**
	 * Convert detection objects to point annotations based upon their ROI centroids.
	 * @param imageData the image data to process
	 * @param preferNucleus if true, use a nucleus ROI for cell objects (if available
	 */
	public static void convertDetectionsToPoints(ImageData<?> imageData, boolean preferNucleus) {
		if (imageData == null) {
			Dialogs.showNoImageError("Convert detections to points");
			return;
		}
		PathObjectHierarchy hierarchy = imageData.getHierarchy();
		Collection<PathObject> pathObjects = hierarchy.getDetectionObjects();
		if (pathObjects.isEmpty()) {
			Dialogs.showErrorMessage("Detections to points", "No detections found!");
			return;
		}
		
		// Remove any detections that don't have a ROI - can't do much with them
		Iterator<PathObject> iter = pathObjects.iterator();
		while (iter.hasNext()) {
			if (!iter.next().hasROI())
				iter.remove();
		}
		
		if (pathObjects.isEmpty()) {
			logger.warn("No detections found with ROIs!");
			return;
		}
		
		// Check if existing objects should be deleted
		String message = pathObjects.size() == 1 ? "Delete detection after converting to a point?" :
			String.format("Delete %d detections after converting to points?", pathObjects.size());
		var button = Dialogs.showYesNoCancelDialog("Detections to points", message);
		if (button == Dialogs.DialogButton.CANCEL)
			return;
		
		boolean	deleteDetections = button == Dialogs.DialogButton.YES;		
		PathObjectTools.convertToPoints(hierarchy, pathObjects, preferNucleus, deleteDetections);
	}


	/**
	 * Show a prompt to selected annotations in a hierarchy.
	 * @param imageData the current image data
	 * @param altitudeThreshold default altitude value for simplification
	 */
	public static void promptToSimplifySelectedAnnotations(ImageData<?> imageData, double altitudeThreshold) {
		PathObjectHierarchy hierarchy = imageData.getHierarchy();
		List<PathObject> pathObjects = hierarchy.getSelectionModel().getSelectedObjects().stream()
				.filter(p -> p.isAnnotation() && p.hasROI() && p.isEditable() && !p.getROI().isPoint())
				.collect(Collectors.toList());
		if (pathObjects.isEmpty()) {
			Dialogs.showErrorMessage("Simplify annotations", "No unlocked shape annotations selected!");
			return;
		}

		String input = Dialogs.showInputDialog("Simplify shape", 
				"Set altitude threshold in pixels.\nHigher values give simpler shapes.", 
				Double.toString(altitudeThreshold));
		if (input == null || !(input instanceof String) || ((String)input).trim().length() == 0)
			return;
		try {
			altitudeThreshold = Double.parseDouble(((String)input).trim());
		} catch (NumberFormatException e) {
			logger.error("Could not parse altitude threshold from {}", input);
			return;
		}
		if (altitudeThreshold <= 0) {
			Dialogs.showErrorMessage("Simplify shape", "Amplitude threshold should be greater than zero!");
			return;
		}
		
		long startTime = System.currentTimeMillis();
		for (var pathObject : pathObjects) {
			ROI pathROI = pathObject.getROI();
			if (pathROI instanceof PolygonROI) {
				PolygonROI polygonROI = (PolygonROI)pathROI;
				pathROI = ShapeSimplifier.simplifyPolygon(polygonROI, altitudeThreshold);
			} else {
				pathROI = ShapeSimplifier.simplifyShape(pathROI, altitudeThreshold);
			}
			((PathAnnotationObject)pathObject).setROI(pathROI);
		}
		long endTime = System.currentTimeMillis();
		logger.debug("Shapes simplified in " + (endTime - startTime) + " ms");
		hierarchy.fireObjectsChangedEvent(hierarchy, pathObjects);
	}

	/**
	 * Select all objects (excluding the root object) in the imageData.
	 * 
	 * @param imageData
	 */
	public static void selectAllObjects(final ImageData<?> imageData) {
		// Select all objects
		QP.selectAllObjects(imageData.getHierarchy(), false);
		
		// Add this step to the history workflow
		Map<String, String> map = new HashMap<>();
		map.put("includeRootObject", "false");
		WorkflowStep newStep = new DefaultScriptableWorkflowStep("Select all objects", map, "selectAllObjects(false)");
		imageData.getHistoryWorkflow().addStep(newStep);
	}


	/**
	 * Select objects that are instances of a specified class, logging an appropriate method in the workflow.
	 * 
	 * @param imageData
	 * @param cls
	 */
	public static void selectObjectsByClass(final ImageData<?> imageData, final Class<? extends PathObject> cls) {
		if (cls == TMACoreObject.class)
			QP.selectTMACores(imageData.getHierarchy());
		else
			QP.selectObjectsByClass(imageData.getHierarchy(), cls);
		
		Map<String, String> params = Collections.singletonMap("Type", PathObjectTools.getSuitableName(cls, false));
		String method;
		if (cls == PathAnnotationObject.class)
			method = "selectAnnotations();";
		else if (cls == PathDetectionObject.class)
			method = "selectDetections();";
		else if (cls == TMACoreObject.class)
			method = "selectTMACores();";
		else if (cls == PathCellObject.class)
			method = "selectCells();";
		else if (cls == PathTileObject.class)
			method = "selectTiles();";
		else
			// TODO: Get a suitable name to disguise Java classes
			method = "selectObjectsByClass(" + cls.getName() + ");";
		
		WorkflowStep newStep = new DefaultScriptableWorkflowStep("Select objects by class", params, method);
		WorkflowStep lastStep = imageData.getHistoryWorkflow().getLastStep();
		if (newStep.equals(lastStep))
			imageData.getHistoryWorkflow().replaceLastStep(newStep);
		else
			imageData.getHistoryWorkflow().addStep(newStep);
	}



	/**
	 * Reset the selection for an image.
	 * @param imageData
	 */
	public static void resetSelection(final ImageData<?> imageData) {
		if (imageData == null) {
			logger.warn("No image available!");
			return;
		}
		
		// Do the action reset
		imageData.getHierarchy().getSelectionModel().clearSelection();
		
		// Log the appropriate command
		String method = "resetSelection();";
		
		WorkflowStep newStep = new DefaultScriptableWorkflowStep("Reset selection", method);
		WorkflowStep lastStep = imageData.getHistoryWorkflow().getLastStep();
		if (newStep.equals(lastStep))
			imageData.getHistoryWorkflow().replaceLastStep(newStep);
		else
			imageData.getHistoryWorkflow().addStep(newStep);
	}



	/**
	 * Select objects that are instances of a specified class, logging an appropriate method in the workflow.
	 * 
	 * @param imageData
	 * @param cls
	 */
	public static void resetClassifications(final ImageData<?> imageData, final Class<? extends PathObject> cls) {
		if (imageData == null) {
			logger.warn("No classifications to reset!");
			return;
		}
		// Do the reset
		QP.resetClassifications(imageData.getHierarchy(), cls);
		
		// Log the appropriate command
		Map<String, String> params = Collections.singletonMap("Type", PathObjectTools.getSuitableName(cls, false));
		String method;
		if (cls == PathDetectionObject.class)
			method = "resetDetectionClassifications();";
		else // TODO: Get a suitable name to disguise Java classes
			method = "resetClassifications(" + cls.getName() + ");";
		
		WorkflowStep newStep = new DefaultScriptableWorkflowStep("Reset classifications", params, method);
		WorkflowStep lastStep = imageData.getHistoryWorkflow().getLastStep();
		if (newStep.equals(lastStep))
			imageData.getHistoryWorkflow().replaceLastStep(newStep);
		else
			imageData.getHistoryWorkflow().addStep(newStep);
	}
	
	
	/**
	 * Create a dialog to show the workflow history for the current image data.
	 * @param qupath the QuPath instance
	 * @return a workflow display dialog
	 */
	public static Stage createWorkflowDisplayDialog(QuPathGUI qupath) {
		var view = new WorkflowCommandLogView(qupath);
		Stage dialog = new Stage();
		dialog.initOwner(qupath.getStage());
		dialog.setTitle("Workflow viewer");
		Pane pane = view.getPane();
		dialog.setScene(new Scene(pane, 400, 400));
		return dialog;
	}
	
	
	/**
	 * Show the QuPath script editor with a script corresponding to the command history of a specified image.
	 * @param qupath
	 * @param imageData
	 */
	public static void showWorkflowScript(QuPathGUI qupath, ImageData<?> imageData) {
		if (imageData == null) {
			Dialogs.showNoImageError("Show workflow script");
			return;
		}
		WorkflowCommandLogView.showScript(qupath.getScriptEditor(), imageData.getHistoryWorkflow());
	}
	
	
	/**
	 * Show the script editor, or bring the window to the front if it is already open.
	 * @param qupath
	 */
	public static void showScriptEditor(QuPathGUI qupath) {
		var scriptEditor = qupath.getScriptEditor();
		if (scriptEditor == null) {
			Dialogs.showErrorMessage("Script editor", "No script editor found!");
			return;
		}
		// Show script editor with a new script
		if ((scriptEditor instanceof Window) && ((Window)scriptEditor).isShowing())
			((Window)scriptEditor).toFront();
		else
			scriptEditor.showEditor();
	}

	/**
	 * Create a dialog to monitor memory usage.
	 * @param qupath
	 * @return
	 */
	public static Stage createMemoryMonitorDialog(QuPathGUI qupath) {
		return new MemoryMonitorDialog(qupath).getStage();
	}

	/**
	 * Show a mini viewer window associated with a specific viewer.
	 * @param viewer the viewer with which to associate this window
	 */
	public static void showMiniViewer(QuPathViewer viewer) {
		if (viewer == null)
			return;
		MiniViewers.createDialog(viewer, false).show();
	}

	/**
	 * Show a channel viewer window associated with a specific viewer.
	 * @param viewer the viewer with which to associate this window
	 */
	public static void showChannelViewer(QuPathViewer viewer) {
		if (viewer == null)
			return;
		MiniViewers.createDialog(viewer, true).show();
	}
	
	/**
	 * Show a dialog to import object(s) from a file.
	 * @param qupath
	 * @param imageData
	 */
	public static void runObjectImport(QuPathGUI qupath, ImageData<BufferedImage> imageData) {
		try {
			ImportObjectsCommand.runObjectImport(qupath);
		} catch (IOException e) {
			Dialogs.showErrorNotification("Import error", e.getLocalizedMessage());
		}

	}

	/**
	 * Show a dialog to export object(s) to a GeoJSON file.
	 * @param qupath
	 * @param imageData
	 */
	public static void runGeoJsonObjectExport(QuPathGUI qupath, ImageData<BufferedImage> imageData) {
		try {
			ExportObjectsCommand.runGeoJsonExport(qupath);
		} catch (IOException e) {
			Dialogs.showErrorNotification("Export error", e.getLocalizedMessage());
		}
	}

	
	
}<|MERGE_RESOLUTION|>--- conflicted
+++ resolved
@@ -669,101 +669,9 @@
 	 * @param qupath the {@link QuPathGUI} instance
 	 */
 	// TODO: Restrict this command to an opened image
-<<<<<<< HEAD
-	public static Stage createRotateImageDialog(QuPathGUI qupath) {
-		var dialog = new Stage();
-		dialog.initOwner(qupath.getStage());
-
-		dialog.initStyle(StageStyle.TRANSPARENT);
-		dialog.setTitle("Rotate view");
-
-		StackPane pane = new StackPane();
-		pane.setPadding(new Insets(5));
-
-		QuPathViewer viewerTemp = qupath.getViewer();
-		var slider = new CircularSlider();
-		slider.setPrefSize(150,150);
-		slider.setValue(viewerTemp == null ? 0 : Math.toDegrees(viewerTemp.getRotation()));
-		slider.setTickSpacing(10);
-		slider.setShowValue(true);
-		slider.setSnapToTicks(false);
-		slider.setOnKeyPressed(e -> {
-			if (e.getCode() == KeyCode.SHIFT) {
-				slider.setSnapToTicks(true);
-				slider.setShowTickMarks(true);
-			}
-		});
-		slider.setOnKeyReleased(e -> {
-			if (e.getCode() == KeyCode.SHIFT) {
-				slider.setSnapToTicks(false);
-				slider.setShowTickMarks(false);
-			}
-		});
-		slider.rotationProperty().addListener((v, o, n) -> {
-			QuPathViewer viewer = qupath.getViewer();
-			if (viewer == null)
-				return;
-			double rotation = slider.getValue();
-			viewer.setRotation(Math.toRadians(rotation));
-		});
-
-		slider.setPadding(new Insets(5, 0, 10, 0));
-		slider.setTooltip(new Tooltip("Double-click to manually set the rotation"));
-		final Button button = new Button("x");
-		button.setTooltip(new Tooltip("Close image rotation slider"));
-		button.setOnMouseClicked(e -> dialog.close());
-
-		pane.getChildren().addAll(slider, button);
-
-		final double[] delta = new double[2];
-		slider.getTextArea().setOnMousePressed(e -> {
-			delta[0] = dialog.getX() - e.getScreenX();
-			delta[1] = dialog.getY() - e.getScreenY();
-		});
-
-		slider.getTextArea().setOnMouseDragged(e -> {
-			dialog.setX(e.getScreenX() + delta[0]);
-			dialog.setY(e.getScreenY() + delta[1]);
-		});
-		StackPane.setAlignment(button, Pos.TOP_RIGHT);
-
-		// Set opacity for the close button
-		pane.setStyle("-fx-background-color: transparent; -fx-background-radius: 10;");
-        final double outOpacity = .2;
-        button.setOpacity(outOpacity);
-        FadeTransition fade = new FadeTransition();
-        fade.setDuration(Duration.millis(150));
-        fade.setNode(button);
-        
-		pane.setOnMouseEntered(e -> {
-			fade.stop();
-			fade.setFromValue(button.getOpacity());
-			fade.setToValue(1.);
-			fade.play();
-		});
-		pane.setOnMouseExited(e -> {
-			fade.stop();
-			fade.setFromValue(button.getOpacity());
-			fade.setToValue(outOpacity);
-			fade.play();
-		});
-		
-		// Update on viewer changes
-		qupath.viewerProperty().addListener((v, o, n) -> {
-			if (n != null)
-				slider.setValue(Math.toDegrees(n.getRotation()));
-		});
-
-		final Scene scene = new Scene(pane);
-		scene.setFill(Color.TRANSPARENT);
-		dialog.setScene(scene);
-		dialog.setResizable(true);
-		return dialog;
-=======
 	public static void createRotateImageDialog(QuPathGUI qupath) {
 		var rotationCommand = new RotateImageCommand(qupath).createDialog();
 		rotationCommand.show();
->>>>>>> 1dbc4816
 	}
 	
 	/**
